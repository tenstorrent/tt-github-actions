# SPDX-FileCopyrightText: (c) 2024 Tenstorrent AI ULC
#
# SPDX-License-Identifier: Apache-2.0

import os
import pathlib
import json
from loguru import logger
from pydantic import ValidationError
from pydantic_models import BenchmarkMeasurement, CompleteBenchmarkRun
from shared import failure_happened
from abc import ABC, abstractmethod
from typing import List, Dict

"""
Generate benchmark data from perf reports.
"""


def create_json_from_report(pipeline, workflow_outputs_dir) -> List[CompleteBenchmarkRun]:

    results = []
    reports = _get_model_reports(workflow_outputs_dir, pipeline.github_pipeline_id)

    for job_id, report_paths in reports.items():
        for report_path in report_paths:
            with open(report_path) as report_file:
                report_data = json.load(report_file)
                benchmark_data = _map_benchmark_data(pipeline, job_id, report_data)
                if benchmark_data is not None:
                    results.extend(benchmark_data)
                    logger.info(f"Created benchmark data for job: {job_id} from report: {report_path}")
    return results


def get_benchmark_filename(report) -> str:
    ts = report.run_start_ts.strftime("%Y-%m-%dT%H:%M:%S%z")
    return f"benchmark_{report.github_pipeline_id}_{ts}.jsonl"


def _get_model_reports(workflow_outputs_dir, workflow_run_id: int) -> Dict[int, List[pathlib.Path]]:
    """
    This function searches for perf reports in the artifacts directory
    and returns a mapping of job IDs to the paths of the perf reports.
    We expect that report filename is in format `<report_name>_<job_id>.json`.
    """
    job_paths_map = {}
    artifacts_dir = f"{workflow_outputs_dir}/{workflow_run_id}/artifacts"

    logger.info(f"Searching for perf reports in {artifacts_dir}")

    for root, _, files in os.walk(artifacts_dir):
        for file in files:
            if file.endswith(".json"):
                logger.debug(f"Found perf report {file}")
                file_path = pathlib.Path(root) / file
                filename = file_path.name
                try:
                    job_id = int(filename.split(".")[-2].split("_")[-1])
                except ValueError:
                    logger.warning(f"Could not extract job ID from {filename}")
                    continue
                report_paths = job_paths_map.get(job_id, [])
                report_paths.append(file_path)
                job_paths_map[job_id] = report_paths
    return job_paths_map


class _BenchmarkDataMapper(ABC):
    @abstractmethod
    def map_benchmark_data(self, pipeline, job_id, report_data) -> CompleteBenchmarkRun | None:
        pass


class ForgeFeBenchmarkDataMapper(_BenchmarkDataMapper):
    def map_benchmark_data(self, pipeline, job_id, report_data) -> CompleteBenchmarkRun | None:
        job = next((job for job in pipeline.jobs if job.github_job_id == job_id), None)
        if job is None:
            logger.error(f"No job found with github_job_id: {job_id}")
            return None

        try:
            benchmark_run = CompleteBenchmarkRun(
                run_start_ts=pipeline.pipeline_start_ts,
                run_end_ts=pipeline.pipeline_end_ts,
                run_type=report_data.get("run_type"),
                git_repo_name=pipeline.project,
                git_commit_hash=pipeline.git_commit_hash,
                git_commit_ts=pipeline.pipeline_submission_ts,
                git_branch_name=pipeline.git_branch_name,
                github_pipeline_id=pipeline.github_pipeline_id,
                github_pipeline_link=pipeline.github_pipeline_link,
                github_job_id=job.github_job_id,
                user_name=pipeline.git_author,
                docker_image=job.docker_image,
                device_hostname=job.host_name,
                device_ip=report_data.get("device_ip", None),
                device_info=report_data.get("device_info"),
                ml_model_name=report_data.get("model"),
                ml_model_type=report_data.get("model_type"),
                num_layers=report_data.get("num_layers"),
                batch_size=report_data.get("batch_size", None),
                config_params=report_data.get("config"),
                precision=report_data.get("precision"),
                dataset_name=report_data.get("dataset_name"),
                profiler_name=report_data.get("profile_name"),
                input_sequence_length=report_data.get("input_sequence_length"),
                output_sequence_length=report_data.get("output_sequence_length"),
                image_dimension=report_data.get("image_dimension"),
                perf_analysis=report_data.get("perf_analysis"),
                training=report_data.get("training", False),
                measurements=[
                    BenchmarkMeasurement(
                        step_start_ts=job.job_start_ts,
                        step_end_ts=job.job_end_ts,
                        iteration=measurement.get("iteration"),
                        step_name=measurement.get("step_name"),
                        step_warm_up_num_iterations=measurement.get("step_warm_up_num_iterations"),
                        name=measurement.get("measurement_name"),
                        value=measurement.get("value"),
                        target=measurement.get("target"),
                        device_power=measurement.get("device_power"),
                        device_temperature=measurement.get("device_temperature"),
                    )
                    for measurement in report_data.get("measurements", [])
                ],
            )
            return [benchmark_run]
        except ValidationError as e:
            failure_happened()
            logger.error(f"Validation error: {e}")
            return None


class ShieldBenchmarkDataMapper(_BenchmarkDataMapper):
    def map_benchmark_data(self, pipeline, job_id, report_data) -> CompleteBenchmarkRun | None:
        """
        Maps benchmark and evaluation data from the report to CompleteBenchmarkRun objects.
        """
        job = self._get_job(pipeline, job_id)
        if job is None:
            return None

        try:
            benchmark_runs = self._process_benchmarks(pipeline, job, report_data.get("benchmarks", []))
            eval_runs = self._process_evals(pipeline, job, report_data.get("evals", []))
            return benchmark_runs + eval_runs
        except ValidationError as e:
            failure_happened()
            logger.error(f"Validation error: {e}")
            return None

    def _get_job(self, pipeline, job_id):
        """
        Retrieves the job object from the pipeline using the job ID.
        """
        job = next((job for job in pipeline.jobs if job.github_job_id == job_id), None)
        if job is None:
            logger.error(f"No job found with github_job_id: {job_id}")
        return job

    def _process_benchmarks(self, pipeline, job, benchmarks):
        """
        Processes benchmark entries and creates CompleteBenchmarkRun objects for each entry.
        """
        results = []
        for benchmark in benchmarks:
            measurements = self._create_measurements(
                job,
                "benchmark",
                benchmark,
                [
                    "mean_ttft_ms",
                    "std_ttft_ms",
                    "mean_tpot_ms",
                    "std_tpot_ms",
                    "mean_tps",
                    "std_tps",
                    "tps_decode_throughput",
                    "tps_prefill_throughput",
                    "mean_e2el_ms",
                    "request_throughput",
                ],
            )
            model_name = benchmark.get("model_id")
            if model_name and "/" in model_name:
                model_name = model_name.split("/", 1)[1]
            results.append(
                self._create_complete_benchmark_run(
                    pipeline=pipeline,
                    job=job,
                    data=benchmark,
                    run_type="benchmark",
                    measurements=measurements,
                    device_info=benchmark.get("device"),
                    model_name=model_name,
                    input_seq_length=benchmark.get("input_sequence_length"),
                    output_seq_length=benchmark.get("output_sequence_length"),
                    dataset_name=benchmark.get("model_id", None),
                    batch_size=benchmark.get("max_con"),
                )
            )
        return results

    def _process_evals(self, pipeline, job, evals):
        """
        Processes evaluation entries and creates CompleteBenchmarkRun objects for each entry.
        """
        results = []
        for eval_entry in evals:
            measurements = self._create_measurements(
                job, "eval", eval_entry, ["score", "published_score", "gpu_reference_score"]
            )
            results.append(
                self._create_complete_benchmark_run(
                    pipeline=pipeline,
                    job=job,
                    data=eval_entry,
                    run_type="eval",
                    measurements=measurements,
                    device_info=eval_entry.get("device"),
                    model_name=eval_entry.get("model"),
                    input_seq_length=None,
                    output_seq_length=None,
                    dataset_name=eval_entry.get("metadata", {}).get("dataset_path"),
                    batch_size=None,
                )
            )
        return results

    def _create_measurements(self, job, step_name, data, keys):
        """
        Creates BenchmarkMeasurement objects for the specified keys in the data.
        """
        measurements = []
        for key in keys:
            if key in data:
                try:
                    measurement = BenchmarkMeasurement(
                        step_start_ts=job.job_start_ts,
                        step_end_ts=job.job_end_ts,
                        iteration=1,
                        step_name=step_name,
                        step_warm_up_num_iterations=None,
                        name=key,
                        value=data.get(key),
                        target=None,
                        device_power=None,
                        device_temperature=None,
                    )
                    measurements.append(measurement)
                except Exception as e:
                    logger.warning(f"Missing value for key: {key}, value: {data.get(key)}.")
        return measurements

    def _create_complete_benchmark_run(
        self,
        pipeline,
        job,
        data,
        run_type,
        measurements,
        device_info,
        model_name,
        input_seq_length=None,
        output_seq_length=None,
        dataset_name=None,
        batch_size=None,
    ):
        """
        Creates a CompleteBenchmarkRun object with the provided data and measurements.
        """
        return CompleteBenchmarkRun(
            run_start_ts=pipeline.pipeline_start_ts,
            run_end_ts=pipeline.pipeline_end_ts,
<<<<<<< HEAD
            run_type=report_data.get("run_type"),
            git_repo_name=report_data.get("project", pipeline.project),
=======
            run_type=run_type,
            git_repo_name=pipeline.project,
>>>>>>> 6e1891b3
            git_commit_hash=pipeline.git_commit_hash,
            git_commit_ts=pipeline.pipeline_submission_ts,
            git_branch_name=pipeline.git_branch_name,
            github_pipeline_id=pipeline.github_pipeline_id,
            github_pipeline_link=pipeline.github_pipeline_link,
            github_job_id=job.github_job_id,
            user_name=pipeline.git_author,
            docker_image=job.docker_image,
            device_hostname=job.host_name,
            device_ip=None,
            device_info={
                "device_name": device_info,
            },
            ml_model_name=model_name,
            ml_model_type=None,
            num_layers=None,
            batch_size=batch_size,
            config_params=None,
            precision=None,
            dataset_name=dataset_name,
            profiler_name=None,
            input_sequence_length=input_seq_length,
            output_sequence_length=output_seq_length,
            image_dimension=None,
            perf_analysis=None,
            training=False,
            measurements=measurements,
        )


def _map_benchmark_data(pipeline, job_id, report_data):
    if pipeline.project == "tt-forge-fe":
        mapper = ForgeFeBenchmarkDataMapper()
    elif pipeline.project == "tt-shield":
        mapper = ShieldBenchmarkDataMapper()
    else:
        logger.error(f"Unsupported project: {pipeline.project}")
        return None

    return mapper.map_benchmark_data(pipeline, job_id, report_data)<|MERGE_RESOLUTION|>--- conflicted
+++ resolved
@@ -273,13 +273,8 @@
         return CompleteBenchmarkRun(
             run_start_ts=pipeline.pipeline_start_ts,
             run_end_ts=pipeline.pipeline_end_ts,
-<<<<<<< HEAD
-            run_type=report_data.get("run_type"),
+            run_type=run_type,
             git_repo_name=report_data.get("project", pipeline.project),
-=======
-            run_type=run_type,
-            git_repo_name=pipeline.project,
->>>>>>> 6e1891b3
             git_commit_hash=pipeline.git_commit_hash,
             git_commit_ts=pipeline.pipeline_submission_ts,
             git_branch_name=pipeline.git_branch_name,
