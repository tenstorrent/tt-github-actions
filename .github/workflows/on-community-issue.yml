name: "Community Issue / PR Labeling Workflow"

on:
  # This is specifically needed as we are called externally
  workflow_call:

  #
  # These are what we are expecting in the calling repo / workflow, these
  # should not be activated here
  #

  issues:
    types: [opened]
  pull_request:
    types: [opened]


jobs:
  gh-workflow:
    runs-on: ubuntu-latest
    permissions:
      issues: write
      pull-requests: write
    steps:
      - name: Set username and number based on event type
        id: set-variables
        run: |
          if [ "${{ github.event_name }}" = "issues" ]; then
            echo "USERNAME=${{ github.event.issue.user.login }}" >> $GITHUB_ENV
            echo "NUMBER=${{ github.event.issue.number }}" >> $GITHUB_ENV
            echo "GH_COMMAND=issue" >> $GITHUB_ENV
          elif [ "${{ github.event_name }}" = "pull_request" ]; then
            echo "USERNAME=${{ github.event.pull_request.user.login }}" >> $GITHUB_ENV
            echo "NUMBER=${{ github.event.pull_request.number }}" >> $GITHUB_ENV
            echo "GH_COMMAND=pr" >> $GITHUB_ENV
          elif [ "${{ github.event_name }}" = "push" ]; then
            echo "USERNAME=${{ github.actor }}" >> $GITHUB_ENV
          fi
      - name: Check if organization member
        id: is_organization_member
        env:
          GITHUB_ORG: tenstorrent
          PAT_TOKEN: ${{ secrets.TT_BOT_ORG_MEMBERS_READ_TOKEN }}
        run: |
          http_status=$(curl -o /dev/null -L -s -w '%{http_code}' -H "Authorization: Bearer ${{ env.PAT_TOKEN }}" https://api.github.com/orgs/${{ env.GITHUB_ORG }}/members/${{ env.USERNAME }})
          if [ "$http_status" -eq 204 ]; then
            echo "Detected org member"
            echo "is_member=true" >> $GITHUB_OUTPUT
          else
            echo "Debug: HTTP Status: ${http_status}"
            echo ""
            echo "Detected community member"
            echo "is_member=false" >> $GITHUB_OUTPUT
          fi
      #- name: Add community label
      #  if: ${{ steps.is_organization_member.outputs.is_member == 'false' && env.GH_COMMAND && env.NUMBER }}
      #  run: |
      #    gh ${{env.GH_COMMAND}} edit ${{ env.NUMBER }} --add-label ${{ env.LABELS }}
      #  env:
      #    GH_TOKEN: ${{ github.token }}
      #    GH_REPO: ${{ github.repository }}
      #    LABELS: community
<<<<<<< HEAD
#
#  Jonathan Baker - looking for information about the community-issue process failing.  Debugging only.
#
=======
>>>>>>> 9c8d1ac5
      - name: Dump GitHub context and environment
        run: |
          echo "==== community issue workflow debugging ===="
          echo "==== GITHUB CONTEXT (selected fields) ===="
          echo "repository: ${{ github.repository }}"
          echo "event_name: ${{ github.event_name }}"
          if [ "${{ github.event_name }}" = "issues" ]; then
            echo "USERNAME=${{ github.event.issue.user.login }}" 
            echo "NUMBER=${{ github.event.issue.number }}" 
            echo "GH_COMMAND=issue" 
          elif [ "${{ github.event_name }}" = "pull_request" ]; then
            echo "USERNAME=${{ github.event.pull_request.user.login }}" 
            echo "NUMBER=${{ github.event.pull_request.number }}" 
            echo "GH_COMMAND=pr" 
          elif [ "${{ github.event_name }}" = "push" ]; then
            echo "USERNAME=${{ github.actor }}" 
          fi
          echo "actor: ${{ github.actor }}"
          echo "is-member: ${{ steps.is_organization_member.outputs.is_member }}"<|MERGE_RESOLUTION|>--- conflicted
+++ resolved
@@ -60,12 +60,11 @@
       #    GH_TOKEN: ${{ github.token }}
       #    GH_REPO: ${{ github.repository }}
       #    LABELS: community
-<<<<<<< HEAD
-#
-#  Jonathan Baker - looking for information about the community-issue process failing.  Debugging only.
-#
-=======
->>>>>>> 9c8d1ac5
+      #
+      # ======================
+      #
+      #  Jonathan Baker - looking for information about the community-issue process failing.  Debugging only.
+      #
       - name: Dump GitHub context and environment
         run: |
           echo "==== community issue workflow debugging ===="
